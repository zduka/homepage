--- conflicted
+++ resolved
@@ -1,670 +1,340 @@
-<<<<<<< HEAD
-﻿<!DOCTYPE html>
-<html lang="en">
-<head>
-    <meta charset="utf-8">
-    <meta http-equiv="X-UA-Compatible" content="IE=edge">
-    <meta name="viewport" content="width=device-width, initial-scale=1">
-    <meta name="description" content="PhD student at FIT CTU researching in dynamic languages and optimizing virtual machines.">
-    <meta name="author" content="Petr Maj">
-
-    <title>Petr Maj</title>
-
-    <link href="css/bootstrap.min.css" rel="stylesheet">
-    <link href="css/scrolling-nav.css" rel="stylesheet">
-    <link href="style.css" rel="stylesheet">
-
-    <!-- HTML5 Shim and Respond.js IE8 support of HTML5 elements and media queries -->
-    <!-- WARNING: Respond.js doesn't work if you view the page via file:// -->
-    <!--[if lt IE 9]>
-        <script src="https://oss.maxcdn.com/libs/html5shiv/3.7.0/html5shiv.js"></script>
-        <script src="https://oss.maxcdn.com/libs/respond.js/1.4.2/respond.min.js"></script>
-    <![endif]-->
-
-<script>
-  (function(i,s,o,g,r,a,m){i['GoogleAnalyticsObject']=r;i[r]=i[r]||function(){
-  (i[r].q=i[r].q||[]).push(arguments)},i[r].l=1*new Date();a=s.createElement(o),
-  m=s.getElementsByTagName(o)[0];a.async=1;a.src=g;m.parentNode.insertBefore(a,m)
-  })(window,document,'script','https://www.google-analytics.com/analytics.js','ga');
-
-  ga('create', 'UA-76230115-1', 'auto');
-  ga('send', 'pageview');
-
-</script>
-
-</head>
-
-<!-- The #page-top ID is part of the scrolling feature - the data-spy and data-target are part of the built-in Bootstrap scrollspy function -->
-
-<body id="page-top" data-spy="scroll" data-target=".navbar-fixed-top">
-
-    <!-- Navigation -->
-    <nav class="navbar navbar-default navbar-fixed-top navbar-inverse" role="navigation">
-        <div class="container">
-            <div class="navbar-header page-scroll">
-                <button type="button" class="navbar-toggle" data-toggle="collapse" data-target=".navbar-ex1-collapse">
-                    <span class="sr-only">Toggle navigation</span>
-                    <span class="icon-bar"></span>
-                    <span class="icon-bar"></span>
-                    <span class="icon-bar"></span>
-                </button>
-                <a class="navbar-brand page-scroll" id="brand" href="#page-top"><img id="zduka" alt="zduka" src="zduka.png" /> About</a>
-            </div>
-            <!-- Collect the nav links, forms, and other content for toggling -->
-            <div class="collapse navbar-collapse navbar-ex1-collapse">
-                <ul class="nav navbar-nav">
-                    <!-- Hidden li included to remove active class from about link when scrolled up past about section -->
-                    <li class="hidden">
-                        <a class="page-scroll" href="#page-top"></a>
-                    </li>
-                    <li>
-                        <a class="page-scroll" href="#research">Research</a>
-                    </li>
-                    <li>
-                        <a class="page-scroll" href="#cv">CV</a>
-                    </li>
-                    <li>
-                        <a class="page-scroll" href="#teaching">Teaching</a>
-                    </li>
-                    <li>
-                        <a class="page-scroll" href="#contact">Contact</a>
-                    </li>
-                </ul>
-            </div>
-            <!-- /.navbar-collapse -->
-        </div>
-        <!-- /.container -->
-    </nav>
-
-    <!-- Intro Section -->
-    <section id="intro" class="section-white">
-        <div class="container">
-            <div class="row">
-                <div class="col-lg-12">
-                    <div class="jumbotron" id="about">
-                        <div class="row">
-                            <div class="col-md-5">
-                                <img src="ja.jpg" alt="photo" id="photo" />
-                            </div>
-                            <div class="col-md-7">
-                                <p>
-                                    I am a PhD student at <a href="http://www.fit.cvut.cz/en">FIT CTU</a> in Prague, advised by <a href="https://users.fit.cvut.cz/~janousej/">Jan Janousek</a>. Formerly, I worked in Silicon Valley for <a href="http://www.0xdata.com">0xdata</a> co-founded by <a href="http://www.cliffc.org/blog/">Cliff Click</a> on distributed scalable big data analytics and <a href="http://www.snsys.com">SN Systems</a> in Bristol, UK on SONY Playstation 3 and PS Vita compilers &amp; toolchains.
-                                </p>
-                                <p>I am interested in design, analysis and optimalization of programming languages (mostly dynamic, currently <a href="http://www.r-project.org">R</a>), big code &amp; synthesis and embedded systems.</p>
-                                <p>I hold masters degree from <a href="http://www.fel.cvut.cz/en">FEE CTU</a> in Prague, I have been a graduate student at <a href="http://www.purdue.edu">Purdue</a>, IN, and I have spent a year at the <a href="http://www.bristol.ac.uk">University of Bristol</a>, UK.</p>
-                            </div>
-                        </div>
-                    </div>
-
-<!--
-                    <p><strong>Usage Instructions:</strong> Make sure to include the <code>scrolling-nav.js</code>, <code>jquery.easing.min.js</code>, and <code>scrolling-nav.css</code> files. To make a link smooth scroll to another section on the page, give the link the <code>.page-scroll</code> class and set the link target to a corresponding ID on the page.</p>
-                    <a class="btn btn-default page-scroll" href="#about">Click Me to Scroll Down!</a>
--->
-                </div>
-            </div>
-        </div>
-    </section>
-
-    <!-- Research -->
-    <section id="research" class="section-gray">
-        <div class="container">
-            <div class="row">
-                <div class="col-lg-12">
-                    <h1>Papers &amp; Posters</h1>
-                    <ul class="list-group">
-                        <li class="list-group-item papers">
-                            <h4 class="list-group-item-heading">A fast abstract syntax tree interpreter for R</h4>
-                            <p class="list-group-item-text">Kalibera T., Maj, P., Morandat, F., Vitek, J.; VEE 2014</p>
-                        </li>
-                        <li class="list-group-item papers">
-                            <h4 class="list-group-item-heading"><a href="other/testr.pdf">testR – R language test driven specification</a> <span class="label label-default">poster</span></h4>
-                            <p class="list-group-item-text">Maj P., Kalibera T., Vitek J.; UseR! 2013, Best technical presentation award. </p>
-                        </li>
-                        <li class="list-group-item papers">
-                            <h4 class="list-group-item-heading">A family of real- time Java benchmarks</h4>
-                            <p class="list-group-item-text">Kalibera, T., Hagelberg, J., Maj, P., Pizlo, F., Titzer, B. and Vitek, J.; Concurrency and Computation: Practice and Experience, 23: n/a. Doi: 10.1002/cpe.1677, 2011</p>
-                        </li>
-                        <li class="list-group-item papers">
-                            <h4 class="list-group-item-heading">Schism: Fragmentation-Tolerant Real-Time Garbage Collection</h4>
-                            <p class="list-group-item-text">Pizlo F., Ziarek L., Maj P., Hosking A., Vitek J., Blanton E.; PLDI 2010 </p>
-                        </li>
-                        <li class="list-group-item papers">
-                            <h4 class="list-group-item-heading">High-level Programming of Embedded Hard Real-Time Systems</h4>
-                            <p class="list-group-item-text">Pizlo F., Ziarek L., Blanton E., Maj P., Vitek J.; EuroSYS 2010 </p>
-                        </li>
-                    </ul>
-                    <h1>Conferences</h1>
-                    <ul class="list-group">
-                        <li class="list-group-item papers">
-                            <div class="conferenceYear">2017</div>
-                            <a href="http://2017.ecoop.org/">ECOOP</a>
-                            <span class="label label-info">Artifact Evaluation</span>
-                        </li>
-                        <li class="list-group-item papers">
-                            <div class="conferenceYear">2016</div>
-                            <a href="http://2016.ecoop.org/">ECOOP</a>
-                            <span class="label label-primary">SV co-chair</span>
-                        </li>
-                        <li class="list-group-item papers">
-                            <div class="conferenceYear"> </div>
-                            <a href="http://conf.researchr.org/home/pldi-2016">PLDI</a>
-                             <span class="label label-info">Artifact Evaluation</span>
-                        </li>
-                        <li class="list-group-item papers">
-                            <div class="conferenceYear">2015</div>
-                            <a href="http://2015.ecoop.org/">ECOOP</a>
-                            <span class="label label-primary">Housing chair</span>
-                        </li>
-                        <li class="list-group-item papers">
-                            <div class="conferenceYear">2014</div>
-                            <a href="http://conferences.inf.ed.ac.uk/pldi2014/">PLDI</a>
-                            <span class="label label-default">SV</span>
-                        </li>
-                        <li class="list-group-item papers">
-                            <div class="conferenceYear">2013</div>
-                            <a href="http://www.edii.uclm.es/~useR-2013/">UseR!</a>
-                            <span class="label label-success">Best technical poster award</span>
-                        </li>
-                        <li class="list-group-item papers">
-                            <div class="conferenceYear"> </div>
-                            <a href="http://splashcon.org/2013/">SPLASH</a>
-                            <span class="label label-default">SV</span>
-                        </li>
-                        <li class="list-group-item papers">
-                            <div class="conferenceYear"> </div>
-                            DALI (Dynamic Languages for Scalable Data Analytics)
-                            <span class="label label-default">by invitation</span>
-                        </li>
-                        <li class="list-group-item papers">
-                            <div class="conferenceYear">2010</div>
-                            VEESC (Virtual Execution Environments for Scientific Computing)
-                            <span class="label label-default">by invitation</span>
-                        </li>
-                        <li class="list-group-item papers">
-                            <div class="conferenceYear">2009</div>
-                            <a href="http://www.oopsla.org/oopsla2009/">OOPSLA</a>
-                            <span class="label label-default">SV</span>
-                        </li>
-                    </ul>
-                </div>
-            </div>
-        </div>
-    </section>
-
-    <!-- CV -->
-    <section id="cv" class="section-white">
-        <div class="container">
-            <div class="row">
-                <div class="col-lg-12">
-                    <h1>Education</h1>
-                    <ul class="list-group">
-                        <li class="list-group-item">
-                            <h4 class="list-group-item-heading">2016 - 2020 (expected) : PhD</h4>
-                            <p class="list-group-item-text"><a href="http://www.fit.cvut.cz/en">FIT CTU</a> Prague. Co-advised by <a href="http://janvitek.org">Jan Vitek</a> and <a href="https://users.fit.cvut.cz/~janousej/">Jan Janousek</a>. Expected thesis title: <i>Speculative Optimizations of Dynamic Languages</i> </p>
-                        </li>
-                        <li class="list-group-item">
-                            <h4 class="list-group-item-heading">2009 - 2010 (cancelled) : PhD</h4>
-                            <p class="list-group-item-text"><a href="http://cs.purdue.edu">Department of Computer Science, Purdue University</a>, West Lafayette, IN. Advised by <a href="http://janvitek.org">Jan Vitek</a>. Cancelled for personal resons. GPA after first year 3.93. Qual exams from Programming Languages, Operating Systems, Algorithm Design, Analysis and Implementation.</p>
-                        </li>
-                        <li class="list-group-item">
-                            <h4 class="list-group-item-heading">2007 - 2009 : MEng, s.c.l. </h4>
-                            <p class="list-group-item-text"><a href="http://www.fel.cvut.cz/en">FEE CTU</a> Prague. Thesis title: <a href="other/crosscheck.pdf"><i>Source Code Plagiarism Detection</i></a> <span class="label label-success">Dean's award for outstanding Master thesis</span></p>
-                        </li>
-                        <li class="list-group-item">
-                            <h4 class="list-group-item-heading">2006 - 2007 : Erasmus studentship</h4>
-                            <p class="list-group-item-text"><a href="http://www.bristol.ac.uk">University of Bristol</a>, UK. 1st class degree from major subjects taken. Advised by <a href="https://www.linkedin.com/in/henkmuller">Henk Muller</a></p>
-                        </li>
-                    </ul>
-                    <h1>Work Experience</h1>
-                    <ul class="list-group">
-                        <li class="list-group-item">
-                            <h4 class="list-group-item-heading">2013 - 2015 : Researcher in the field of virtual machines (independent contractor)</h4>
-                            <p class="list-group-item-text">
-                                Author of FlaiR – a static and dynamic analysis framework for the R language. One of the developers of the <a href="https://github.com/allr/purdue-fastr">FastR</a> VM and runtime for the R language. Responsible for the static and dynamic analysis of the R code and related optimizations. Author of <a href="https://github.com/allr/testr-py">TestR</a> framework for R language test driven specification, testing and benchmarking R Vms. Design and implementation of continuous program analysis framework, optimizations and invalidation. Mentoring junior researchers.
-                            </p>
-                        </li>
-                        <li class="list-group-item">
-                            <h4 class="list-group-item-heading">2012 : Senior Developer at <a href="http://www.0xdata.com">0xdata</a>. inc.</h4>
-                            <p class="list-group-item-text">
-                                Working on the design & implementation of almost all parts of the distributed non SQL big data store and analytics framework including core messaging, user-level API, distributed execution, initial implementation of R-like distributed queries on the cloud system.
-                            </p>
-                        </li>
-                        <li class="list-group-item">
-                            <h4 class="list-group-item-heading">2010 - 2012 : Compiler Engineer at <a href="http://www.snsys.com">SNSystems</a> Ltd.</h4>
-                            <p class="list-group-item-text">
-                                Responsible for correcting bugs & developing new features for the SN compiler that is used by most developers for Sony Playstation 3, PSP and PS Vita. Apart from the compiler, also responsible for implementing PS Vita assembler from scratch (main developer).
-                            </p>
-                        </li>
-                    </ul>
-                    <p><a href="other/resume.pdf">Full CV</a> is also available.</p>
-                </div>
-            </div>
-        </div>
-    </section>
-
-    <!-- Teaching -->
-    <section id="teaching" class="section-gray">
-        <div class="container">
-            <div class="row">
-                <div class="col-lg-12">
-                    <h1>Teaching</h1>
-                    <ul class="list-group">
-                        <li class="list-group-item">
-                            <h4 class="list-group-item-heading">Build a JIT with LLVM (<a href="https://pliss2017.github.io/">PLISS</a> 2017, Fall 2016), with Jan Vitek and Oli Fluckiger</h4>
-                            <p class="list-group-item-text">
-                                Source code available at <a href="https://github.com/rift-lecture/rift">github</a>.
-                            </p>
-                        </li>
-                        <li class="list-group-item">
-                            <h4 class="list-group-item-heading">Code Generation (Spring 2017, Spring 2016) <span class="label label-default">TA</span></h4>
-                            <p class="list-group-item-text">
-                                Theoretical and practical aspects of an optimizing compiler backend implementation (using LLVM). <a href="http://bilakniha.cvut.cz/cs/predmet1431006.html">MI-GEN</a> (in Czech)
-                            </p>
-                        </li>
-                        <li class="list-group-item">
-                            <h4 class="list-group-item-heading">LLVM Compiler System (CTU, Fall 2016)</h4>
-                            <p class="list-group-item-text">
-				Introduction to the LLVM compiler and its use as an optimizing JIT for dynamic languages (<a href="http://bk.fit.cvut.cz/cz/predmety/00/00/00/00/00/00/04/68/84/p4688406.html">MI-LCF</a>).
-                            </p>
-                        </li>
-                        <li class="list-group-item">
-                            <h4 class="list-group-item-heading">Programming Paradigms (Fall 2016) <span class="label label-default">TA</span></h4>
-                            <p class="list-group-item-text">
-                                &lambda; calculus, Lisp and Prolog. <a href="https://edux.fit.cvut.cz/courses/BI-PPA/">BI-PAA</a> (in Czech) <br/>
-                                I am also teaching <a href="teaching/bie-paa/exercises.html">english version</a>.
-                            </p>
-                        </li>
-                    </ul>
-
-                    <p>Please arrange consultations for current courses by <a class="page-scroll" href="#contact">email</a>.</p>
-                    <p>I have always enjoyed teaching and in the past, I taught Java, C++, Virtual Macgines and Embedded systems at university, or high school level. In 2015 I was awarded Google <a href="other/codeweek.pdf">CodeWeek</a> funding for embedded programming for high school kids at Arcibiskupske Gymnazium in Prague.</p>
-                </div>
-            </div>
-        </div>
-    </section>
-
-    <!-- Contact -->
-    <section id="contact" class="section-white">
-        <div class="container">
-            <div class="row">
-                <div class="col-lg-12">
-                    <p class="contact_name">
-                        Petr Maj
-                    </p>
-                    <p class="contact_address">
-                        Department of Theoretical Computer Science<br/>
-                        Faculty of Information Technology, Czech Technical University<br/>
-                        Thakurova 9, 16000 Praha 6<br/>
-                        Czech Republic
-                    </p>
-                    <p class="contact_email">
-                        <script type="text/javascript" src="email.js"></script>
-                        <noscript>petamaj [the usual email character here] fit [dot] cvut [dot] cz</noscript>
-                    </p>
-                    <p class="contact_scholar">
-                        <a href="https://scholar.google.com/citations?user=Zk9SQUAAAAAJ&hl=en">h-index: 4</a>
-                    </p>
-                    <p class="contact_linkedin">
-                        <a href="https://www.linkedin.com/in/petr-maj-30078416">Linked-In</a>
-                    </p>
-                    <p class="contact_github">
-                        <a href="https://github.com/petamaj">petamaj@github</a>
-                    </p>
-                    <p class="contact_bitbucket">
-                        <a href="https://bitbucket.org/peta/">peta@bitbucket</a>
-                    </p>
-                </div>
-            </div>
-            <div class="row" id="footer_padding">
-            </div>
-        </div>
-    </section>
-    <div class="container" id="footer">
-        Created using <a href="http://getbootstrap.com/">Bootstrap</a>, <a href="http://startbootstrap.com/template-overviews/scrolling-nav/">Scrolling Nav</a> from Start Bootstrap and <a href="http://glyphicons.com/">Glyphicons</a>.
-    </div>
-
-
-
-    <!-- jQuery -->
-    <script src="js/jquery.js"></script>
-
-    <!-- Bootstrap Core JavaScript -->
-    <script src="js/bootstrap.min.js"></script>
-
-    <!-- Scrolling Nav JavaScript -->
-    <script src="js/jquery.easing.min.js"></script>
-    <script src="js/scrolling-nav.js"></script>
-
-</body>
-
-</html>
-=======
-﻿<!DOCTYPE html>
-<html lang="en">
-<head>
-    <meta charset="utf-8">
-    <meta http-equiv="X-UA-Compatible" content="IE=edge">
-    <meta name="viewport" content="width=device-width, initial-scale=1">
-    <meta name="description" content="PhD student at FIT CTU researching in dynamic languages and optimizing virtual machines.">
-    <meta name="author" content="Petr Maj">
-
-    <title>Petr Maj</title>
-
-    <link href="css/bootstrap.min.css" rel="stylesheet">
-    <link href="css/scrolling-nav.css" rel="stylesheet">
-    <link href="style.css" rel="stylesheet">
-
-    <!-- HTML5 Shim and Respond.js IE8 support of HTML5 elements and media queries -->
-    <!-- WARNING: Respond.js doesn't work if you view the page via file:// -->
-    <!--[if lt IE 9]>
-        <script src="https://oss.maxcdn.com/libs/html5shiv/3.7.0/html5shiv.js"></script>
-        <script src="https://oss.maxcdn.com/libs/respond.js/1.4.2/respond.min.js"></script>
-    <![endif]-->
-
-<script>
-  (function(i,s,o,g,r,a,m){i['GoogleAnalyticsObject']=r;i[r]=i[r]||function(){
-  (i[r].q=i[r].q||[]).push(arguments)},i[r].l=1*new Date();a=s.createElement(o),
-  m=s.getElementsByTagName(o)[0];a.async=1;a.src=g;m.parentNode.insertBefore(a,m)
-  })(window,document,'script','https://www.google-analytics.com/analytics.js','ga');
-
-  ga('create', 'UA-76230115-1', 'auto');
-  ga('send', 'pageview');
-
-</script>
-
-</head>
-
-<!-- The #page-top ID is part of the scrolling feature - the data-spy and data-target are part of the built-in Bootstrap scrollspy function -->
-
-<body id="page-top" data-spy="scroll" data-target=".navbar-fixed-top">
-
-    <!-- Navigation -->
-    <nav class="navbar navbar-default navbar-fixed-top navbar-inverse" role="navigation">
-        <div class="container">
-            <div class="navbar-header page-scroll">
-                <button type="button" class="navbar-toggle" data-toggle="collapse" data-target=".navbar-ex1-collapse">
-                    <span class="sr-only">Toggle navigation</span>
-                    <span class="icon-bar"></span>
-                    <span class="icon-bar"></span>
-                    <span class="icon-bar"></span>
-                </button>
-                <a class="navbar-brand page-scroll" id="brand" href="#page-top"><img id="zduka" alt="zduka" src="zduka.png" /> About</a>
-            </div>
-            <!-- Collect the nav links, forms, and other content for toggling -->
-            <div class="collapse navbar-collapse navbar-ex1-collapse">
-                <ul class="nav navbar-nav">
-                    <!-- Hidden li included to remove active class from about link when scrolled up past about section -->
-                    <li class="hidden">
-                        <a class="page-scroll" href="#page-top"></a>
-                    </li>
-                    <li>
-                        <a class="page-scroll" href="#research">Research</a>
-                    </li>
-                    <li>
-                        <a class="page-scroll" href="#cv">CV</a>
-                    </li>
-                    <li>
-                        <a class="page-scroll" href="#teaching">Teaching</a>
-                    </li>
-                    <li>
-                        <a class="page-scroll" href="#contact">Contact</a>
-                    </li>
-                </ul>
-            </div>
-            <!-- /.navbar-collapse -->
-        </div>
-        <!-- /.container -->
-    </nav>
-
-    <!-- Intro Section -->
-    <section id="intro" class="section-white">
-        <div class="container">
-            <div class="row">
-                <div class="col-lg-12">
-                    <div class="jumbotron" id="about">
-                        <div class="row">
-                            <div class="col-md-5">
-                                <img src="ja.png" alt="photo" id="photo" />
-                            </div>
-                            <div class="col-md-7">
-                                <p>
-                                    I am a PhD student at <a href="http://www.fit.cvut.cz/en">FIT CTU</a> in Prague, co-advised by <a href="http://janvitek.org">Jan Vitek</a> and <a href="https://users.fit.cvut.cz/~janousej/">Jan Janousek</a>. Formerly, I worked for <a href="http://www.0xdata.com">0xdata</a> co-founded by <a href="http://www.cliffc.org/blog/">Cliff Click</a> on distributed scalable big data analytics and <a href="http://www.snsys.com">SN Systems</a> on SONY Playstation 3 and PS Vita compilers &amp; toolchains.
-                                </p>
-                                <p>I am interested in design, analysis and optimalization of programming languages (mostly dynamic, currently <a href="http://www.r-project.org">R</a>), big code &amp; synthesis and embedded systems.</p>
-                                <p>I hold masters degree from <a href="http://www.fel.cvut.cz/en">FEE CTU</a> in Prague, I have been a graduate student at <a href="http://www.purdue.edu">Purdue</a>, IN, and I have spent a year at the <a href="http://www.bristol.ac.uk">University of Bristol</a>, UK.</p>
-                            </div>
-                        </div>
-                    </div>
-
-<!--
-                    <p><strong>Usage Instructions:</strong> Make sure to include the <code>scrolling-nav.js</code>, <code>jquery.easing.min.js</code>, and <code>scrolling-nav.css</code> files. To make a link smooth scroll to another section on the page, give the link the <code>.page-scroll</code> class and set the link target to a corresponding ID on the page.</p>
-                    <a class="btn btn-default page-scroll" href="#about">Click Me to Scroll Down!</a>
--->
-                </div>
-            </div>
-        </div>
-    </section>
-
-    <!-- Research -->
-    <section id="research" class="section-gray">
-        <div class="container">
-            <div class="row">
-                <div class="col-lg-12">
-                    <h1>Papers &amp; Posters</h1>
-                    <ul class="list-group">
-                        <li class="list-group-item papers">
-                            <h4 class="list-group-item-heading">A fast abstract syntax tree interpreter for R</h4>
-                            <p class="list-group-item-text">Kalibera T., Maj, P., Morandat, F., Vitek, J.; VEE 2014</p>
-                        </li>
-                        <li class="list-group-item papers">
-                            <h4 class="list-group-item-heading"><a href="other/testr.pdf">testR – R language test driven specification</a> <span class="label label-default">poster</span></h4>
-                            <p class="list-group-item-text">Maj P., Kalibera T., Vitek J.; UseR! 2013, Best technical presentation award. </p>
-                        </li>
-                        <li class="list-group-item papers">
-                            <h4 class="list-group-item-heading">A family of real- time Java benchmarks</h4>
-                            <p class="list-group-item-text">Kalibera, T., Hagelberg, J., Maj, P., Pizlo, F., Titzer, B. and Vitek, J.; Concurrency and Computation: Practice and Experience, 23: n/a. Doi: 10.1002/cpe.1677, 2011</p>
-                        </li>
-                        <li class="list-group-item papers">
-                            <h4 class="list-group-item-heading">Schism: Fragmentation-Tolerant Real-Time Garbage Collection</h4>
-                            <p class="list-group-item-text">Pizlo F., Ziarek L., Maj P., Hosking A., Vitek J., Blanton E.; PLDI 2010 </p>
-                        </li>
-                        <li class="list-group-item papers">
-                            <h4 class="list-group-item-heading">High-level Programming of Embedded Hard Real-Time Systems</h4>
-                            <p class="list-group-item-text">Pizlo F., Ziarek L., Blanton E., Maj P., Vitek J.; EuroSYS 2010 </p>
-                        </li>
-                    </ul>
-                    <h1>Conferences</h1>
-                    <ul class="list-group">
-                        <li class="list-group-item papers">
-                            <div class="conferenceYear">2016</div>
-                            <a href="http://2016.ecoop.org/">ECOOP</a>
-                            <span class="label label-primary">SV co-chair</span>
-                        </li>
-                        <li class="list-group-item papers">
-                            <div class="conferenceYear"> </div>
-                            <a href="http://conf.researchr.org/home/pldi-2016">PLDI</a>
-                             <span class="label label-info">Artifact Evaluation</span>
-                        </li>
-                        <li class="list-group-item papers">
-                            <div class="conferenceYear">2015</div>
-                            <a href="http://2015.ecoop.org/">ECOOP</a>
-                            <span class="label label-primary">Housing chair</span>
-                        </li>
-                        <li class="list-group-item papers">
-                            <div class="conferenceYear">2014</div>
-                            <a href="http://gotocon.com/berlin-2014/presentation/Fast%20Analytics%20on%20Big%20Data">GOTO</a>
-                        </li>
-                        <li class="list-group-item papers">
-                            <div class="conferenceYear"></div>
-                            <a href="http://conferences.inf.ed.ac.uk/pldi2014/">PLDI</a>
-                            <span class="label label-default">SV</span>
-                        </li>
-                        <li class="list-group-item papers">
-                            <div class="conferenceYear">2013</div>
-                            <a href="http://www.edii.uclm.es/~useR-2013/">UseR!</a>
-                            <span class="label label-success">Best technical poster award</span>
-                        </li>
-                        <li class="list-group-item papers">
-                            <div class="conferenceYear"> </div>
-                            <a href="http://splashcon.org/2013/">SPLASH</a>
-                            <span class="label label-default">SV</span>
-                        </li>
-                        <li class="list-group-item papers">
-                            <div class="conferenceYear"> </div>
-                            DALI (Dynamic Languages for Scalable Data Analytics)
-                            <span class="label label-default">by invitation</span>
-                        </li>
-                        <li class="list-group-item papers">
-                            <div class="conferenceYear">2010</div>
-                            VEESC (Virtual Execution Environments for Scientific Computing)
-                            <span class="label label-default">by invitation</span>
-                        </li>
-                        <li class="list-group-item papers">
-                            <div class="conferenceYear">2009</div>
-                            <a href="http://www.oopsla.org/oopsla2009/">OOPSLA</a>
-                            <span class="label label-default">SV</span>
-                        </li>
-                    </ul>
-                </div>
-            </div>
-        </div>
-    </section>
-
-    <!-- CV -->
-    <section id="cv" class="section-white">
-        <div class="container">
-            <div class="row">
-                <div class="col-lg-12">
-                    <h1>Education</h1>
-                    <ul class="list-group">
-                        <li class="list-group-item">
-                            <h4 class="list-group-item-heading">2016 - 2020 (expected) : PhD</h4>
-                            <p class="list-group-item-text"><a href="http://www.fit.cvut.cz/en">FIT CTU</a> Prague. Co-advised by <a href="http://janvitek.org">Jan Vitek</a> and <a href="https://users.fit.cvut.cz/~janousej/">Jan Janousek</a>. Expected thesis title: <i>Speculative Optimizations of Dynamic Languages</i> </p>
-                        </li>
-                        <li class="list-group-item">
-                            <h4 class="list-group-item-heading">2009 - 2010 (cancelled) : PhD</h4>
-                            <p class="list-group-item-text"><a href="http://cs.purdue.edu">Department of Computer Science, Purdue University</a>, West Lafayette, IN. Advised by <a href="http://janvitek.org">Jan Vitek</a>. Cancelled for personal resons. GPA after first year 3.93. Qual exams from Programming Languages, Operating Systems, Algorithm Design, Analysis and Implementation.</p>
-                        </li>
-                        <li class="list-group-item">
-                            <h4 class="list-group-item-heading">2007 - 2009 : MEng, s.c.l. </h4>
-                            <p class="list-group-item-text"><a href="http://www.fel.cvut.cz/en">FEE CTU</a> Prague. Thesis title: <a href="other/crosscheck.pdf"><i>Source Code Plagiarism Detection</i></a> <span class="label label-success">Dean's award for outstanding Master thesis</span></p>
-                        </li>
-                        <li class="list-group-item">
-                            <h4 class="list-group-item-heading">2006 - 2007 : Erasmus studentship</h4>
-                            <p class="list-group-item-text"><a href="http://www.bristol.ac.uk">University of Bristol</a>, UK. 1st class degree from major subjects taken. Advised by <a href="https://www.linkedin.com/in/henkmuller">Henk Muller</a></p>
-                        </li>
-                    </ul>
-                    <h1>Work Experience</h1>
-                    <ul class="list-group">
-                        <li class="list-group-item">
-                            <h4 class="list-group-item-heading">2013 - 2015 : Researcher in the field of virtual machines (independent contractor)</h4>
-                            <p class="list-group-item-text">
-                                Author of FlaiR – a static and dynamic analysis framework for the R language. One of the developers of the <a href="https://github.com/allr/purdue-fastr">FastR</a> VM and runtime for the R language. Responsible for the static and dynamic analysis of the R code and related optimizations. Author of <a href="https://github.com/allr/testr-py">TestR</a> framework for R language test driven specification, testing and benchmarking R Vms. Design and implementation of continuous program analysis framework, optimizations and invalidation. Mentoring junior researchers.
-                            </p>
-                        </li>
-                        <li class="list-group-item">
-                            <h4 class="list-group-item-heading">2012 : Senior Developer at <a href="http://www.0xdata.com">0xdata</a>. inc.</h4>
-                            <p class="list-group-item-text">
-                                Working on the design & implementation of almost all parts of the distributed non SQL big data store and analytics framework including core messaging, user-level API, distributed execution, initial implementation of R-like distributed queries on the cloud system.
-                            </p>
-                        </li>
-                        <li class="list-group-item">
-                            <h4 class="list-group-item-heading">2010 - 2012 : Compiler Engineer at <a href="http://www.snsys.com">SNSystems</a> Ltd.</h4>
-                            <p class="list-group-item-text">
-                                Responsible for correcting bugs & developing new features for the SN compiler that is used by most developers for Sony Playstation 3, PSP and PS Vita. Apart from the compiler, also responsible for implementing PS Vita assembler from scratch (main developer).
-                            </p>
-                        </li>
-                    </ul>
-                    <p><a href="other/resume.pdf">Full CV</a> is also available.</p>
-                </div>
-            </div>
-        </div>
-    </section>
-
-    <!-- Teaching -->
-    <section id="teaching" class="section-gray">
-        <div class="container">
-            <div class="row">
-                <div class="col-lg-12">
-                    <h1>Classes</h1>
-                    <ul class="list-group">
-                        <li class="list-group-item">
-                            <h4 class="list-group-item-heading">Code Generation (Spring 2016) <span class="label label-default">TA</span></h4>
-                            <p class="list-group-item-text">
-                                Theoretical and practical aspects of an optimizing compiler backend implementation (using LLVM). <a href="http://bilakniha.cvut.cz/cs/predmet1431006.html">MI-GEN</a> (in Czech)
-                            </p>
-                        </li>
-                        <li class="list-group-item">
-                            <h4 class="list-group-item-heading">Build a JIT with LLVM (Fall 2016), with Jan Vitek and Oli Fluckiger</h4>
-                            <p class="list-group-item-text">
-                                Source code available at <a href="https://github.com/rift-lecture/rift">github</a>.
-                            </p>
-                        </li>
-                    </ul>
-
-                    <p>Please arrange consultations for current courses by <a class="page-scroll" href="#contact">email</a>.</p>
-                    <p>I have always enjoyed teaching and in the past, I taught Java, C++, Virtual Macgines and Embedded systems at university, or high school level. In 2015 I was awarded Google <a href="other/codeweek.pdf">CodeWeek</a> funding for embedded programming for high school kids at Arcibiskupske Gymnazium in Prague.</p>
-                </div>
-            </div>
-        </div>
-    </section>
-
-    <!-- Contact -->
-    <section id="contact" class="section-white">
-        <div class="container">
-            <div class="row">
-                <div class="col-lg-12">
-                    <p class="contact_name">
-                        Petr Maj
-                    </p>
-                    <p class="contact_address">
-                        Department of Theoretical Computer Science<br/>
-                        Faculty of Information Technology, Czech Technical University<br/>
-                        Thakurova 9, 16000 Praha 6<br/>
-                        Czech Republic
-                    </p>
-                    <p class="contact_email">
-                        <script type="text/javascript" src="email.js"></script>
-                        <noscript>petamaj [the usual email character here] fit [dot] cvut [dot] cz</noscript>
-                    </p>
-                    <p class="contact_scholar">
-                        <a href="https://scholar.google.com/citations?user=Zk9SQUAAAAAJ&hl=en">h-index: 4</a>
-                    </p>
-                    <p class="contact_skype">
-                        <a href="skype:peta.maj82?chat">peta.maj82</a>
-                    </p>
-                    <p class="contact_linkedin">
-                        <a href="https://www.linkedin.com/in/petr-maj-30078416">Linked-In</a>
-                    </p>
-                    <p class="contact_github">
-                        <a href="https://github.com/petamaj">petamaj@github</a>
-                    </p>
-                    <p class="contact_bitbucket">
-                        <a href="https://bitbucket.org/peta/">peta@bitbucket</a>
-                    </p>
-                </div>
-            </div>
-            <div class="row" id="footer_padding">
-            </div>
-        </div>
-    </section>
-    <div class="container" id="footer">
-        Created using <a href="http://getbootstrap.com/">Bootstrap</a>, <a href="http://startbootstrap.com/template-overviews/scrolling-nav/">Scrolling Nav</a> from Start Bootstrap and <a href="http://glyphicons.com/">Glyphicons</a>.
-    </div>
-
-
-
-    <!-- jQuery -->
-    <script src="js/jquery.js"></script>
-
-    <!-- Bootstrap Core JavaScript -->
-    <script src="js/bootstrap.min.js"></script>
-
-    <!-- Scrolling Nav JavaScript -->
-    <script src="js/jquery.easing.min.js"></script>
-    <script src="js/scrolling-nav.js"></script>
-
-</body>
-
-</html>
->>>>>>> 49a0312d
+﻿
+﻿<!DOCTYPE html>
+<html lang="en">
+<head>
+    <meta charset="utf-8">
+    <meta http-equiv="X-UA-Compatible" content="IE=edge">
+    <meta name="viewport" content="width=device-width, initial-scale=1">
+    <meta name="description" content="PhD student at FIT CTU researching in dynamic languages and optimizing virtual machines.">
+    <meta name="author" content="Petr Maj">
+
+    <title>Petr Maj</title>
+
+    <link href="css/bootstrap.min.css" rel="stylesheet">
+    <link href="css/scrolling-nav.css" rel="stylesheet">
+    <link href="style.css" rel="stylesheet">
+
+    <!-- HTML5 Shim and Respond.js IE8 support of HTML5 elements and media queries -->
+    <!-- WARNING: Respond.js doesn't work if you view the page via file:// -->
+    <!--[if lt IE 9]>
+        <script src="https://oss.maxcdn.com/libs/html5shiv/3.7.0/html5shiv.js"></script>
+        <script src="https://oss.maxcdn.com/libs/respond.js/1.4.2/respond.min.js"></script>
+    <![endif]-->
+
+<script>
+  (function(i,s,o,g,r,a,m){i['GoogleAnalyticsObject']=r;i[r]=i[r]||function(){
+  (i[r].q=i[r].q||[]).push(arguments)},i[r].l=1*new Date();a=s.createElement(o),
+  m=s.getElementsByTagName(o)[0];a.async=1;a.src=g;m.parentNode.insertBefore(a,m)
+  })(window,document,'script','https://www.google-analytics.com/analytics.js','ga');
+
+  ga('create', 'UA-76230115-1', 'auto');
+  ga('send', 'pageview');
+
+</script>
+
+</head>
+
+<!-- The #page-top ID is part of the scrolling feature - the data-spy and data-target are part of the built-in Bootstrap scrollspy function -->
+
+<body id="page-top" data-spy="scroll" data-target=".navbar-fixed-top">
+
+    <!-- Navigation -->
+    <nav class="navbar navbar-default navbar-fixed-top navbar-inverse" role="navigation">
+        <div class="container">
+            <div class="navbar-header page-scroll">
+                <button type="button" class="navbar-toggle" data-toggle="collapse" data-target=".navbar-ex1-collapse">
+                    <span class="sr-only">Toggle navigation</span>
+                    <span class="icon-bar"></span>
+                    <span class="icon-bar"></span>
+                    <span class="icon-bar"></span>
+                </button>
+                <a class="navbar-brand page-scroll" id="brand" href="#page-top"><img id="zduka" alt="zduka" src="zduka.png" /> About</a>
+            </div>
+            <!-- Collect the nav links, forms, and other content for toggling -->
+            <div class="collapse navbar-collapse navbar-ex1-collapse">
+                <ul class="nav navbar-nav">
+                    <!-- Hidden li included to remove active class from about link when scrolled up past about section -->
+                    <li class="hidden">
+                        <a class="page-scroll" href="#page-top"></a>
+                    </li>
+                    <li>
+                        <a class="page-scroll" href="#research">Research</a>
+                    </li>
+                    <li>
+                        <a class="page-scroll" href="#cv">CV</a>
+                    </li>
+                    <li>
+                        <a class="page-scroll" href="#teaching">Teaching</a>
+                    </li>
+                    <li>
+                        <a class="page-scroll" href="#contact">Contact</a>
+                    </li>
+                </ul>
+            </div>
+            <!-- /.navbar-collapse -->
+        </div>
+        <!-- /.container -->
+    </nav>
+
+    <!-- Intro Section -->
+    <section id="intro" class="section-white">
+        <div class="container">
+            <div class="row">
+                <div class="col-lg-12">
+                    <div class="jumbotron" id="about">
+                        <div class="row">
+                            <div class="col-md-5">
+                                <img src="ja.jpg" alt="photo" id="photo" />
+                            </div>
+                            <div class="col-md-7">
+                                <p>
+                                    I am a PhD student at <a href="http://www.fit.cvut.cz/en">FIT CTU</a> in Prague, advised by <a href="https://users.fit.cvut.cz/~janousej/">Jan Janousek</a>. Formerly, I worked in Silicon Valley for <a href="http://www.0xdata.com">0xdata</a> co-founded by <a href="http://www.cliffc.org/blog/">Cliff Click</a> on distributed scalable big data analytics and <a href="http://www.snsys.com">SN Systems</a> in Bristol, UK on SONY Playstation 3 and PS Vita compilers &amp; toolchains.
+                                </p>
+                                <p>I am interested in design, analysis and optimalization of programming languages (mostly dynamic, currently <a href="http://www.r-project.org">R</a>), big code &amp; synthesis and embedded systems.</p>
+                                <p>I hold masters degree from <a href="http://www.fel.cvut.cz/en">FEE CTU</a> in Prague, I have been a graduate student at <a href="http://www.purdue.edu">Purdue</a>, IN, and I have spent a year at the <a href="http://www.bristol.ac.uk">University of Bristol</a>, UK.</p>
+                            </div>
+                        </div>
+                    </div>
+
+<!--
+                    <p><strong>Usage Instructions:</strong> Make sure to include the <code>scrolling-nav.js</code>, <code>jquery.easing.min.js</code>, and <code>scrolling-nav.css</code> files. To make a link smooth scroll to another section on the page, give the link the <code>.page-scroll</code> class and set the link target to a corresponding ID on the page.</p>
+                    <a class="btn btn-default page-scroll" href="#about">Click Me to Scroll Down!</a>
+-->
+                </div>
+            </div>
+        </div>
+    </section>
+
+    <!-- Research -->
+    <section id="research" class="section-gray">
+        <div class="container">
+            <div class="row">
+                <div class="col-lg-12">
+                    <h1>Papers &amp; Posters</h1>
+                    <ul class="list-group">
+                        <li class="list-group-item papers">
+                            <h4 class="list-group-item-heading">A fast abstract syntax tree interpreter for R</h4>
+                            <p class="list-group-item-text">Kalibera T., Maj, P., Morandat, F., Vitek, J.; VEE 2014</p>
+                        </li>
+                        <li class="list-group-item papers">
+                            <h4 class="list-group-item-heading"><a href="other/testr.pdf">testR – R language test driven specification</a> <span class="label label-default">poster</span></h4>
+                            <p class="list-group-item-text">Maj P., Kalibera T., Vitek J.; UseR! 2013, Best technical presentation award. </p>
+                        </li>
+                        <li class="list-group-item papers">
+                            <h4 class="list-group-item-heading">A family of real- time Java benchmarks</h4>
+                            <p class="list-group-item-text">Kalibera, T., Hagelberg, J., Maj, P., Pizlo, F., Titzer, B. and Vitek, J.; Concurrency and Computation: Practice and Experience, 23: n/a. Doi: 10.1002/cpe.1677, 2011</p>
+                        </li>
+                        <li class="list-group-item papers">
+                            <h4 class="list-group-item-heading">Schism: Fragmentation-Tolerant Real-Time Garbage Collection</h4>
+                            <p class="list-group-item-text">Pizlo F., Ziarek L., Maj P., Hosking A., Vitek J., Blanton E.; PLDI 2010 </p>
+                        </li>
+                        <li class="list-group-item papers">
+                            <h4 class="list-group-item-heading">High-level Programming of Embedded Hard Real-Time Systems</h4>
+                            <p class="list-group-item-text">Pizlo F., Ziarek L., Blanton E., Maj P., Vitek J.; EuroSYS 2010 </p>
+                        </li>
+                    </ul>
+                    <h1>Conferences</h1>
+                    <ul class="list-group">
+                        <li class="list-group-item papers">
+                            <div class="conferenceYear">2017</div>
+                            <a href="http://2017.ecoop.org/">ECOOP</a>
+                            <span class="label label-info">Artifact Evaluation</span>
+                        </li>
+                        <li class="list-group-item papers">
+                            <div class="conferenceYear">2016</div>
+                            <a href="http://2016.ecoop.org/">ECOOP</a>
+                            <span class="label label-primary">SV co-chair</span>
+                        </li>
+                        <li class="list-group-item papers">
+                            <div class="conferenceYear"> </div>
+                            <a href="http://conf.researchr.org/home/pldi-2016">PLDI</a>
+                             <span class="label label-info">Artifact Evaluation</span>
+                        </li>
+                        <li class="list-group-item papers">
+                            <div class="conferenceYear">2015</div>
+                            <a href="http://2015.ecoop.org/">ECOOP</a>
+                            <span class="label label-primary">Housing chair</span>
+                        </li>
+                        <li class="list-group-item papers">
+                            <div class="conferenceYear">2014</div>
+                            <a href="http://conferences.inf.ed.ac.uk/pldi2014/">PLDI</a>
+                            <span class="label label-default">SV</span>
+                        </li>
+                        <li class="list-group-item papers">
+                            <div class="conferenceYear">2013</div>
+                            <a href="http://www.edii.uclm.es/~useR-2013/">UseR!</a>
+                            <span class="label label-success">Best technical poster award</span>
+                        </li>
+                        <li class="list-group-item papers">
+                            <div class="conferenceYear"> </div>
+                            <a href="http://splashcon.org/2013/">SPLASH</a>
+                            <span class="label label-default">SV</span>
+                        </li>
+                        <li class="list-group-item papers">
+                            <div class="conferenceYear"> </div>
+                            DALI (Dynamic Languages for Scalable Data Analytics)
+                            <span class="label label-default">by invitation</span>
+                        </li>
+                        <li class="list-group-item papers">
+                            <div class="conferenceYear">2010</div>
+                            VEESC (Virtual Execution Environments for Scientific Computing)
+                            <span class="label label-default">by invitation</span>
+                        </li>
+                        <li class="list-group-item papers">
+                            <div class="conferenceYear">2009</div>
+                            <a href="http://www.oopsla.org/oopsla2009/">OOPSLA</a>
+                            <span class="label label-default">SV</span>
+                        </li>
+                    </ul>
+                </div>
+            </div>
+        </div>
+    </section>
+
+    <!-- CV -->
+    <section id="cv" class="section-white">
+        <div class="container">
+            <div class="row">
+                <div class="col-lg-12">
+                    <h1>Education</h1>
+                    <ul class="list-group">
+                        <li class="list-group-item">
+                            <h4 class="list-group-item-heading">2016 - 2020 (expected) : PhD</h4>
+                            <p class="list-group-item-text"><a href="http://www.fit.cvut.cz/en">FIT CTU</a> Prague. Co-advised by <a href="http://janvitek.org">Jan Vitek</a> and <a href="https://users.fit.cvut.cz/~janousej/">Jan Janousek</a>. Expected thesis title: <i>Speculative Optimizations of Dynamic Languages</i> </p>
+                        </li>
+                        <li class="list-group-item">
+                            <h4 class="list-group-item-heading">2009 - 2010 (cancelled) : PhD</h4>
+                            <p class="list-group-item-text"><a href="http://cs.purdue.edu">Department of Computer Science, Purdue University</a>, West Lafayette, IN. Advised by <a href="http://janvitek.org">Jan Vitek</a>. Cancelled for personal resons. GPA after first year 3.93. Qual exams from Programming Languages, Operating Systems, Algorithm Design, Analysis and Implementation.</p>
+                        </li>
+                        <li class="list-group-item">
+                            <h4 class="list-group-item-heading">2007 - 2009 : MEng, s.c.l. </h4>
+                            <p class="list-group-item-text"><a href="http://www.fel.cvut.cz/en">FEE CTU</a> Prague. Thesis title: <a href="other/crosscheck.pdf"><i>Source Code Plagiarism Detection</i></a> <span class="label label-success">Dean's award for outstanding Master thesis</span></p>
+                        </li>
+                        <li class="list-group-item">
+                            <h4 class="list-group-item-heading">2006 - 2007 : Erasmus studentship</h4>
+                            <p class="list-group-item-text"><a href="http://www.bristol.ac.uk">University of Bristol</a>, UK. 1st class degree from major subjects taken. Advised by <a href="https://www.linkedin.com/in/henkmuller">Henk Muller</a></p>
+                        </li>
+                    </ul>
+                    <h1>Work Experience</h1>
+                    <ul class="list-group">
+                        <li class="list-group-item">
+                            <h4 class="list-group-item-heading">2013 - 2015 : Researcher in the field of virtual machines (independent contractor)</h4>
+                            <p class="list-group-item-text">
+                                Author of FlaiR – a static and dynamic analysis framework for the R language. One of the developers of the <a href="https://github.com/allr/purdue-fastr">FastR</a> VM and runtime for the R language. Responsible for the static and dynamic analysis of the R code and related optimizations. Author of <a href="https://github.com/allr/testr-py">TestR</a> framework for R language test driven specification, testing and benchmarking R Vms. Design and implementation of continuous program analysis framework, optimizations and invalidation. Mentoring junior researchers.
+                            </p>
+                        </li>
+                        <li class="list-group-item">
+                            <h4 class="list-group-item-heading">2012 : Senior Developer at <a href="http://www.0xdata.com">0xdata</a>. inc.</h4>
+                            <p class="list-group-item-text">
+                                Working on the design & implementation of almost all parts of the distributed non SQL big data store and analytics framework including core messaging, user-level API, distributed execution, initial implementation of R-like distributed queries on the cloud system.
+                            </p>
+                        </li>
+                        <li class="list-group-item">
+                            <h4 class="list-group-item-heading">2010 - 2012 : Compiler Engineer at <a href="http://www.snsys.com">SNSystems</a> Ltd.</h4>
+                            <p class="list-group-item-text">
+                                Responsible for correcting bugs & developing new features for the SN compiler that is used by most developers for Sony Playstation 3, PSP and PS Vita. Apart from the compiler, also responsible for implementing PS Vita assembler from scratch (main developer).
+                            </p>
+                        </li>
+                    </ul>
+                    <p><a href="other/resume.pdf">Full CV</a> is also available.</p>
+                </div>
+            </div>
+        </div>
+    </section>
+
+    <!-- Teaching -->
+    <section id="teaching" class="section-gray">
+        <div class="container">
+            <div class="row">
+                <div class="col-lg-12">
+                    <h1>Teaching</h1>
+                    <ul class="list-group">
+                        <li class="list-group-item">
+                            <h4 class="list-group-item-heading">Build a JIT with LLVM (<a href="https://pliss2017.github.io/">PLISS</a> 2017, Fall 2016), with Jan Vitek and Oli Fluckiger</h4>
+                            <p class="list-group-item-text">
+                                Source code available at <a href="https://github.com/rift-lecture/rift">github</a>.
+                            </p>
+                        </li>
+                        <li class="list-group-item">
+                            <h4 class="list-group-item-heading">Code Generation (Spring 2017, Spring 2016) <span class="label label-default">TA</span></h4>
+                            <p class="list-group-item-text">
+                                Theoretical and practical aspects of an optimizing compiler backend implementation (using LLVM). <a href="http://bilakniha.cvut.cz/cs/predmet1431006.html">MI-GEN</a> (in Czech)
+                            </p>
+                        </li>
+                        <li class="list-group-item">
+                            <h4 class="list-group-item-heading">LLVM Compiler System (CTU, Fall 2016)</h4>
+                            <p class="list-group-item-text">
+				Introduction to the LLVM compiler and its use as an optimizing JIT for dynamic languages (<a href="http://bk.fit.cvut.cz/cz/predmety/00/00/00/00/00/00/04/68/84/p4688406.html">MI-LCF</a>).
+                            </p>
+                        </li>
+                        <li class="list-group-item">
+                            <h4 class="list-group-item-heading">Programming Paradigms (Fall 2016) <span class="label label-default">TA</span></h4>
+                            <p class="list-group-item-text">
+                                &lambda; calculus, Lisp and Prolog. <a href="https://edux.fit.cvut.cz/courses/BI-PPA/">BI-PAA</a> (in Czech) <br/>
+                                I am also teaching <a href="teaching/bie-paa/exercises.html">english version</a>.
+                            </p>
+                        </li>
+                    </ul>
+
+                    <p>Please arrange consultations for current courses by <a class="page-scroll" href="#contact">email</a>.</p>
+                    <p>I have always enjoyed teaching and in the past, I taught Java, C++, Virtual Macgines and Embedded systems at university, or high school level. In 2015 I was awarded Google <a href="other/codeweek.pdf">CodeWeek</a> funding for embedded programming for high school kids at Arcibiskupske Gymnazium in Prague.</p>
+                </div>
+            </div>
+        </div>
+    </section>
+
+    <!-- Contact -->
+    <section id="contact" class="section-white">
+        <div class="container">
+            <div class="row">
+                <div class="col-lg-12">
+                    <p class="contact_name">
+                        Petr Maj
+                    </p>
+                    <p class="contact_address">
+                        Department of Theoretical Computer Science<br/>
+                        Faculty of Information Technology, Czech Technical University<br/>
+                        Thakurova 9, 16000 Praha 6<br/>
+                        Czech Republic
+                    </p>
+                    <p class="contact_email">
+                        <script type="text/javascript" src="email.js"></script>
+                        <noscript>petamaj [the usual email character here] fit [dot] cvut [dot] cz</noscript>
+                    </p>
+                    <p class="contact_scholar">
+                        <a href="https://scholar.google.com/citations?user=Zk9SQUAAAAAJ&hl=en">h-index: 4</a>
+                    </p>
+                    <p class="contact_linkedin">
+                        <a href="https://www.linkedin.com/in/petr-maj-30078416">Linked-In</a>
+                    </p>
+                    <p class="contact_github">
+                        <a href="https://github.com/petamaj">petamaj@github</a>
+                    </p>
+                    <p class="contact_bitbucket">
+                        <a href="https://bitbucket.org/peta/">peta@bitbucket</a>
+                    </p>
+                </div>
+            </div>
+            <div class="row" id="footer_padding">
+            </div>
+        </div>
+    </section>
+    <div class="container" id="footer">
+        Created using <a href="http://getbootstrap.com/">Bootstrap</a>, <a href="http://startbootstrap.com/template-overviews/scrolling-nav/">Scrolling Nav</a> from Start Bootstrap and <a href="http://glyphicons.com/">Glyphicons</a>.
+    </div>
+
+
+
+    <!-- jQuery -->
+    <script src="js/jquery.js"></script>
+
+    <!-- Bootstrap Core JavaScript -->
+    <script src="js/bootstrap.min.js"></script>
+
+    <!-- Scrolling Nav JavaScript -->
+    <script src="js/jquery.easing.min.js"></script>
+    <script src="js/scrolling-nav.js"></script>
+
+</body>
+
+</html>